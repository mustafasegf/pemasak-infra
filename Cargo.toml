--- conflicted
+++ resolved
@@ -37,11 +37,7 @@
 hyper = { version = "0.14.27", features = ["server", "full"] }
 lazy_static = "1.4.0"
 leptos = { version = "0.5.1", features = ["ssr", "experimental-islands"] }
-<<<<<<< HEAD
-nixpacks = { git = "https://github.com/Meta502/nixpacks", rev = "dcc3bff" }
-=======
 nixpacks = { git = "https://github.com/Meta502/nixpacks", rev="dcc3bff" }
->>>>>>> 64e6264b
 password-hash = "0.5.0"
 procfile = { version = "0.2.1", default-features = false, features = ["serde"] }
 rand = "0.8.5"
