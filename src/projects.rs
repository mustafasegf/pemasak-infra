use std::{borrow::Cow, collections::HashMap, fs::File, net::SocketAddr, time::Duration, fmt};
use tokio::io::AsyncWriteExt;

use axum::{
    extract::{
        ws::{CloseFrame, Message, WebSocketUpgrade},
        ConnectInfo, Path, State,
    },
    headers, middleware,
    response::{IntoResponse, Response},
    routing::{get, post},
    Form, Router, TypedHeader,
};
use axum_extra::routing::RouterExt;
use bollard::{
    container::{RemoveContainerOptions, StartContainerOptions, StopContainerOptions},
    exec::{CreateExecOptions, StartExecResults},
    network::InspectNetworkOptions,
    Docker,
};
use garde::{Unvalidated, Validate};
use hyper::{Body, StatusCode};
use leptos::{ssr::render_to_string, *};
use serde::{Deserialize, Serialize};
use ulid::Ulid;
use uuid::Uuid;

use argon2::{
    password_hash::{rand_core::OsRng, PasswordHasher, SaltString},
    Argon2,
};
use rand::{Rng, SeedableRng};

use crate::{
    auth::{auth, Auth},
    components::Base,
    configuration::Settings,
    startup::AppState,
};
use futures::{sink::SinkExt, stream::StreamExt};

// Base64 url safe
const CHARSET: &[u8] = b"ABCDEFGHIJKLMNOPQRSTUVWXYZabcdefghijklmnopqrstuvwxyz0123456789-_";
const TOKEN_LENGTH: usize = 32;

pub async fn router(_state: AppState, _config: &Settings) -> Router<AppState, Body> {
    Router::new()
        .route_with_tsr("/new", get(create_project_ui).post(create_project))
        .route_with_tsr("/dashboard", get(dashboard_ui).post(create_project))
        .route_with_tsr("/:owner/:project", get(project_ui))
        .route_with_tsr("/:owner/:project/delete", post(delete_project))
        .route_with_tsr("/:owner/:project/volume/delete", post(delete_volume))
        .route_with_tsr("/:owner/:project/terminal/ws", get(web_terminal_ws))
        .route_with_tsr("/:owner/:project/terminal", get(web_terminal_ui))
        .route_layer(middleware::from_fn(auth))
}

#[derive(Deserialize, Validate, Debug)]
pub struct CreateProjectRequest {
    #[garde(length(min = 1))]
    pub owner: String,
    #[garde(alphanumeric)]
    pub project: String,
}

#[derive(Serialize, Deserialize, Debug, sqlx::Type)]
#[sqlx(type_name = "build_state", rename_all = "lowercase")] 
pub enum BuildState {
    PENDING,
    BUILDING,
    SUCCESSFUL,
    FAILED
}

impl fmt::Display for BuildState {
    fn fmt(&self, f: &mut fmt::Formatter) -> fmt::Result {
        match self {
            BuildState::PENDING => write!(f, "Pending"),
            BuildState::BUILDING => write!(f, "Building"),
            BuildState::SUCCESSFUL => write!(f, "Successful"),
            BuildState::FAILED => write!(f, "Failed"),
        }
    }
}

#[tracing::instrument(skip(pool, base, domain))]
pub async fn create_project(
    State(AppState {
        pool, base, domain, ..
    }): State<AppState>,
    Form(req): Form<Unvalidated<CreateProjectRequest>>,
) -> Response<Body> {
    let CreateProjectRequest { owner, project } = match req.validate(&()) {
        Ok(valid) => valid.into_inner(),
        Err(err) => {
            let html = render_to_string(move || {
                view! {
                    <p> {err.to_string() } </p>
                }
            })
            .into_owned();
            return Response::builder()
                .status(StatusCode::BAD_REQUEST)
                .body(Body::from(html))
                .unwrap();
        }
    };

    let path = match project.ends_with(".git") {
        true => format!("{base}/{owner}/{project}"),
        false => format!("{base}/{owner}/{project}.git"),
    };

    // check if owner exist
    let owner_id = match sqlx::query!(
        r#"SELECT id FROM project_owners WHERE name = $1 AND deleted_at IS NULL"#,
        owner,
    )
    .fetch_optional(&pool)
    .await
    {
        Ok(Some(data)) => data.id,
        Ok(None) => {
            let html = render_to_string(move || {
                view! {
                    <h1> Owner does not exist </h1>
                }
            })
            .into_owned();
            return Response::builder()
                .status(StatusCode::BAD_REQUEST)
                .body(Body::from(html))
                .unwrap();
        }
        Err(err) => {
            tracing::error!(?err, "Can't get project_owners: Failed to query database");
            let html = render_to_string(move || {
                view! {
                    <h1> Failed to query database {err.to_string() } </h1>
                }
            })
            .into_owned();
            return Response::builder()
                .status(StatusCode::INTERNAL_SERVER_ERROR)
                .body(Body::from(html))
                .unwrap();
        }
    };

    // check if project already exist
    match sqlx::query!(
        r#"SELECT id FROM projects WHERE name = $1 AND owner_id = $2"#,
        project,
        owner_id,
    )
    .fetch_optional(&pool)
    .await
    {
        Ok(None) => {}
        Ok(_) => {
            let html = render_to_string(move || {
                view! {
                    <h1> Project already exist</h1>
                }
            })
            .into_owned();
            return Response::builder()
                .status(StatusCode::CONFLICT)
                .body(Body::from(html))
                .unwrap();
        }
        Err(err) => {
            tracing::error!(?err, "Can't get projects: Failed to query database");
            let html = render_to_string(move || {
                view! {
                    <h1> Failed to query database {err.to_string() } </h1>
                }
            })
            .into_owned();
            return Response::builder()
                .status(StatusCode::INTERNAL_SERVER_ERROR)
                .body(Body::from(html))
                .unwrap();
        }
    }

    // TODO: create this into a tx and rollback if failed to create git repo
    let mut tx = match pool.begin().await {
        Ok(tx) => tx,
        Err(err) => {
            tracing::error!(?err, "Can't insert user: Failed to begin transaction");
            let html = render_to_string(move || {
                view! {
                    <h1> Failed to begin transaction {err.to_string() } </h1>
                }
            })
            .into_owned();

            return Response::builder()
                .status(StatusCode::BAD_REQUEST)
                .header("Content-Type", "text/html")
                .body(Body::from(html))
                .unwrap();
        }
    };

    // create project
    let project_id = match sqlx::query!(
        r#"INSERT INTO projects (id, name, owner_id) VALUES ($1, $2, $3) RETURNING id"#,
        Uuid::from(Ulid::new()),
        project,
        owner_id,
    )
    .fetch_one(&mut *tx)
    .await
    {
        Ok(data) => data.id,
        Err(err) => {
            tracing::error!(
                ?err,
                "Can't insert projects: Failed to insert into database"
            );
            if let Err(err) = tx.rollback().await {
                tracing::error!(
                    ?err,
                    "Can't insert projects: Failed to rollback transaction"
                );
            }

            let html = render_to_string(move || {
                view! {
                    <h1> Failed to insert into database</h1>
                }
            })
            .into_owned();
            return Response::builder()
                .status(StatusCode::INTERNAL_SERVER_ERROR)
                .body(Body::from(html))
                .unwrap();
        }
    };

    if let Err(err) = git2::Repository::init_bare(path) {
        tracing::error!(?err, "Can't create project: Failed to create repo");
        let html = render_to_string(move || {
            view! {
                <h1> Failed to create project: {err.to_string() } </h1>
            }
        })
        .into_owned();
        return Response::builder()
            .status(StatusCode::INTERNAL_SERVER_ERROR)
            .body(Body::from(html))
            .unwrap();
    }

    // generate token
    let mut rng = rand::rngs::StdRng::from_entropy();
    let token = (0..TOKEN_LENGTH)
        .map(|_| {
            let idx = rng.gen_range(0..CHARSET.len());
            CHARSET[idx] as char
        })
        .collect::<String>();

    let salt = SaltString::generate(&mut OsRng);
    let hasher = Argon2::default();
    let hash = match hasher.hash_password(token.as_bytes(), &salt) {
        Ok(hash) => hash,
        Err(err) => {
            tracing::error!(?err, "Can't create project: Failed to hash token");
            let html = render_to_string(move || {
                view! {
                    <h1> Failed to generate token {err.to_string() } </h1>
                }
            })
            .into_owned();
            return Response::builder()
                .status(StatusCode::INTERNAL_SERVER_ERROR)
                .body(Body::from(html))
                .unwrap();
        }
    };

    if let Err(err) = sqlx::query!(
        "INSERT INTO api_token (id, project_id, token) VALUES ($1, $2, $3)",
        Uuid::from(Ulid::new()),
        project_id,
        hash.to_string(),
    )
    .execute(&mut *tx)
    .await
    {
        tracing::error!(
            ?err,
            "Can't insert api_token: Failed to insert into database"
        );
        let html = render_to_string(move || {
            view! {
                <h1> Failed to insert into database {err.to_string() } </h1>
            }
        })
        .into_owned();
        return Response::builder()
            .status(StatusCode::INTERNAL_SERVER_ERROR)
            .body(Body::from(html))
            .unwrap();
    };

    if let Err(err) = tx.commit().await {
        tracing::error!(?err, "Can't create project: Failed to commit transaction");
        let html = render_to_string(move || {
            view! {
                <h1> Failed to commit transaction {err.to_string() } </h1>
            }
        })
        .into_owned();
        return Response::builder()
            .status(StatusCode::INTERNAL_SERVER_ERROR)
            .body(Body::from(html))
            .unwrap();
    }

<<<<<<< HEAD
    let html = render_to_string(move || { view! {
        // TODO
        <h1> Project created successfully  </h1>
        <div class="p-4 mb-4 bg-gray-800">
            <pre><code id="code"> 
                git remote add origin {format!(" http://{domain}/{owner}/{project}")} <br/>
                {"git push -u origin master"}
            </code></pre>
        </div>
        <button
            class="btn btn-outline btn-secondary mb-4"
            onclick="
=======
    let html = render_to_string(move || {
        view! {
            <h1> Project created successfully  </h1>
            <div class="p-4 mb-4 bg-gray-800">
                <pre><code id="code">
                    git remote add pws {format!(" http://{domain}/{owner}/{project}")} <br/>
                    {"git push -u pws master"}
                </code></pre>
            </div>
            <button
                class="btn btn-outline btn-secondary mb-4"
                onclick="
>>>>>>> ea8c89d3
                let lb = '\\n'
                if(navigator.userAgent.indexOf('Windows') != -1) {{
                  lb = '\\r\\n'
                }}

                let text = document.getElementById('code').getInnerHTML().replaceAll('<br>', lb)
                if ('clipboard' in window.navigator) {{
                    navigator.clipboard.writeText(text)
                }}
            "
            >
              Copy to clipboard
            </button>

            <div class="p-4 mb-4 bg-gray-800">
                <pre><code>
                  project token: <span id="token">{token} </span>
                </code></pre>
            </div>
            <button
                class="btn btn-outline btn-secondary"
                onclick="
                let text = document.getElementById('token').innerText
                if ('clipboard' in window.navigator) {{
                    navigator.clipboard.writeText(text)
                }}"
            >
              Copy to clipboard
            </button>
        }
    })
    .into_owned();

    Response::builder()
        .status(StatusCode::OK)
        .body(Body::from(html))
        .unwrap()
}

#[tracing::instrument(skip(auth, pool))]
pub async fn create_project_ui(
    auth: Auth,
    State(AppState { pool, .. }): State<AppState>,
) -> Response<Body> {
    let user = auth.current_user.unwrap();

    let owners = match sqlx::query!(
        r#"select o.id, o.name
           FROM project_owners o
           JOIN users_owners uo on uo.owner_id = o.id
           where uo.user_id = $1
           AND o.deleted_at is NULL
        "#,
        user.id
    )
    .fetch_all(&pool)
    .await
    {
        Ok(data) => data,
        Err(err) => {
            tracing::error!(?err, "Can't get owners: Failed to query database");
            let html = render_to_string(move || {
                view! {
                    <h1> Failed to query database {err.to_string() } </h1>
                }
            })
            .into_owned();
            return Response::builder()
                .status(500)
                .body(Body::from(html))
                .unwrap();
        }
    };

    let html = render_to_string(move || view! {
        // TODO
        <Base>
            <form 
              hx-post="/new" 
              hx-trigger="submit"
              hx-target="#result"
              class="flex flex-col mb-4 gap-2"
            >
                <h1 class="text-2xl font-bold"> Create Project </h1>
                <h3 class="text-lg"> "login as " {user.username} </h3>
                <div class="flex flex-row gap-2">
                    <div class="form-control">
                      <label class="label">
                        <span class="label-text">Owner</span>
                      </label>
                        <select name="owner" class="select select-bordered w-full max-w-xs">
                            {owners.into_iter().map(|owner|{ view!{ 
                                <option>{owner.name}</option>
                            }}).collect::<Vec<_>>()}
                        </select>
                    </div>
                    <div class="form-control">
                      <label class="label">
                        <span class="label-text">Project</span>
                      </label>
                        <input type="text" name="project" required class="input input-bordered w-full max-w-xs"/>
                    </div>
                </div>
                <button class="mt-4 btn btn-primary w-full max-w-xs">Create Project</button>
            </form>
            <div id="result"></div>
        </Base>
    }).into_owned();
    Response::builder()
        .status(StatusCode::OK)
        .header("Content-Type", "text/html")
        .body(Body::from(html))
        .unwrap()
}

#[tracing::instrument(skip(auth, pool))]
pub async fn dashboard_ui(
    auth: Auth,
    State(AppState { pool, .. }): State<AppState>,
) -> Response<Body> {
    let user = auth.current_user.unwrap();

    let projects = match sqlx::query!(
        r#"SELECT projects.name AS project, project_owners.name AS owner
           FROM projects
           JOIN project_owners ON projects.owner_id = project_owners.id
           JOIN users_owners ON project_owners.id = users_owners.owner_id
           JOIN users ON users_owners.user_id = users.id
           WHERE users.id = $1
        "#,
        user.id
    )
    .fetch_all(&pool)
    .await
    {
        Ok(data) => data,
        Err(err) => {
            tracing::error!(?err, "Can't get projects: Failed to query database");
            let html = render_to_string(move || {
                view! {
                    <h1> "Failed to query database "{err.to_string() } </h1>
                }
            })
            .into_owned();
            return Response::builder()
                .status(500)
                .body(Body::from(html))
                .unwrap();
        }
    };

    let html = render_to_string(move || {
        view! {
            <Base>
                <h1 class="text-2xl font-bold">Your Projects</h1>
                <h3 class="text-lg">"login as " {user.username}</h3>
                <div hx-boost="true" class="flex flex-col gap-4">

                    {projects.into_iter().map(|record|{ view!{
                    <div class="bg-neutral text-info py-4 px-8 w-full">
                        {let name = format!("{}/{}", record.owner, record.project);
                        view!{<a href={name.clone()} class="text-sm">{name}</a>}}
                    </div>
                    }}).collect::<Vec<_>>()}
                    <a href="/new" class="mt-4 btn btn-primary w-full max-w-xs">Create Project</a>
                </div>
            </Base>
        }
    })
    .into_owned();
    Response::builder()
        .status(StatusCode::OK)
        .header("Content-Type", "text/html")
        .body(Body::from(html))
        .unwrap()
}

#[tracing::instrument(skip(auth, pool))]
pub async fn project_ui(
    auth: Auth,
    State(AppState { pool, .. }): State<AppState>,
    Path((owner, project)): Path<(String, String)>,
) -> Response<Body> {
    let _user = auth.current_user.unwrap();

    let delete_path = format!("/{owner}/{project}/delete");
    let volume_path = format!("/{owner}/{project}/volume/delete");

    // check if project exist
    let project_record = match sqlx::query!(
        r#"SELECT projects.id, projects.name AS project, project_owners.name AS owner
           FROM projects
           JOIN project_owners ON projects.owner_id = project_owners.id
           JOIN users_owners ON project_owners.id = users_owners.owner_id
           AND projects.name = $1
           AND project_owners.name = $2
        "#,
        project,
        owner,
    )
    .fetch_optional(&pool)
    .await
    {
        Ok(Some(record)) => record,
        Ok(None) => {
            let html = render_to_string(move || {
                view! {
                    <Base>
                        <h1> Project does not exist </h1>
                    </Base>
                }
            })
            .into_owned();
            return Response::builder()
                .status(StatusCode::BAD_REQUEST)
                .body(Body::from(html))
                .unwrap();
        }
        Err(err) => {
            tracing::error!(?err, "Can't get projects: Failed to query database");
            let html = render_to_string(move || {
                view! {
                    <h1> "Failed to query database " {err.to_string() } </h1>
                }
            })
            .into_owned();
            return Response::builder()
                .status(StatusCode::INTERNAL_SERVER_ERROR)
                .body(Body::from(html))
                .unwrap();
        }
    };

    let builds = match sqlx::query!(
        r#"SELECT id, project_id, status AS "status: BuildState", created_at, finished_at 
        FROM builds WHERE project_id = $1
        ORDER BY created_at DESC"#,
        project_record.id
    )
    .fetch_all(&pool)
    .await 
    {
        Ok(records) => records,
        Err(err) => {
            let html = render_to_string(move || {
                view! {
                    <h1> "Failed to query database " {err.to_string() } </h1>
                }
            })
            .into_owned();
            return Response::builder()
                .status(StatusCode::INTERNAL_SERVER_ERROR)
                .body(Body::from(html))
                .unwrap();
        }, 
    };

    let html = render_to_string(move || {
        view! {
            <Base>
              <h1 class="text-2xl mb-8">{owner}"/"{project}</h1>
              
              <h2 class="text-xl">
                Project Controls
              </h2>
              <div class="flex w-full space-x-4 items-center mb-8">
                <button
                  hx-post={delete_path}
                  hx-trigger="click"
                  class="btn btn-error mt-4 w-full max-w-xs"
                >Delete Project</button>

                <button
                  hx-post={volume_path}
                  hx-trigger="click"
                  class="btn btn-error mt-4 w-full max-w-xs"
                >Delete Database</button>
              </div>

              <div id="result"></div>

              <h2 class="text-xl">
                Builds
              </h2>
              <div class="flex flex-col gap-4 w-full mt-4">
                {builds.into_iter().enumerate().map(|(index, record)| { view!{
                    <div class="bg-neutral text-info py-4 px-8 cursor-pointer w-full rounded-lg transition-all outline outline-transparent hover:outline-blue-500">
                        {
                            let id = record.id.to_string();
                            let status = record.status.to_string();
                            let created_at = record.created_at;
                            view!{
                                <a class="text-sm">
                                    <h2 class="font-bold text-white">
                                        <span>{id}</span>
                                        {
                                            let latest_build = match index == 0 {
                                                true => " (LATEST BUILD)",
                                                false => ""
                                            };

                                            view!{
                                                <span class="text-info">{latest_build}</span>
                                            }
                                        }
                                    </h2>
                                    <p class="text-sm text-neutral-content">{"Status: "}{status}</p>
                                    <p class="text-sm text-neutral-content">{"Started at: "}{created_at.to_rfc2822()}</p>
                                </a>
                            }
                        }
                    </div>
                }}).collect::<Vec<_>>()}
              </div>
            </Base>
        }
    })
    .into_owned();

    Response::builder()
        .status(StatusCode::OK)
        .body(Body::from(html))
        .unwrap()
}

#[tracing::instrument]
pub async fn delete_volume(Path((owner, project)): Path<(String, String)>) -> Response<Body> {
    let container_name = format!("{owner}-{}", project.trim_end_matches(".git")).replace('.', "-");
    let db_name = format!("{}-db", container_name);
    let volume_name = format!("{}-volume", container_name);

    let docker = match Docker::connect_with_local_defaults() {
        Ok(docker) => docker,
        Err(err) => {
            tracing::error!(?err, "Can't delete volume: Failed to connect to docker");
            // TODO: better message
            return Response::builder()
                .status(StatusCode::INTERNAL_SERVER_ERROR)
                .body(Body::from(""))
                .unwrap();
        }
    };

    let turned_on = match docker.inspect_container(&db_name, None).await {
        Ok(_) => {
            match docker
                .stop_container(&db_name, None::<StopContainerOptions>)
                .await
            {
                Ok(_) => true,
                Err(err) => {
                    tracing::error!(?err, "Can't delete volume: Failed to stop db");
                    false
                }
            }
        }
        Err(err) => {
            tracing::debug!(?err, "Can't delete volume: db does not exist");
            false
        }
    };

    let status = match docker.inspect_volume(&volume_name).await {
        Ok(_) => match docker.remove_volume(&volume_name, None).await {
            Ok(_) => "successfully deleted",
            Err(err) => {
                tracing::error!(?err, "Can't delete volume: Failed to delete volume");
                "failed to delete: volume error"
            }
        },
        Err(err) => {
            tracing::debug!(?err, "Can't delete volume: volume does not exist");
            "failed to delete: volume does not exist"
        }
    };

    if turned_on {
        match docker
            .start_container(&db_name, None::<StartContainerOptions<&str>>)
            .await
        {
            Ok(_) => {}
            Err(err) => {
                tracing::error!(?err, "Can't delete volume: Failed to start db");
            }
        }
    }

    let html = render_to_string(move || {
        view! {
            <div>
                <h1> {status} </h1>
            </div>
        }
    })
    .into_owned();
    Response::builder()
        .status(StatusCode::OK)
        .body(Body::from(html))
        .unwrap()
}

#[tracing::instrument(skip(pool, base))]
pub async fn delete_project(
    Path((owner, project)): Path<(String, String)>,
    State(AppState { pool, base, .. }): State<AppState>,
) -> Response<Body> {
    fn to_response(status: HashMap<&'static str, &'static str>) -> Response<Body> {
        let success = status.iter().all(|(_, v)| *v == "successfully deleted");
        let el = match success {
            true => {
                view! {
                    <div>
                        <h1> "successfully deleted repo" </h1>
                    </div>
                }
            }
            false => {
                view! {
                   <div>
                   <h1> "some action failed" </h1>
                    {status.into_iter().map(|(k, v)|{ view!{
                        <h1> {k.to_string()} {v.to_string()} </h1>
                    }}).collect::<Vec<_>>() }
                   </div>
                }
            }
        };

        let html = render_to_string(move || {
            view! {
                {el}
                <script>
                r#"
                setTimeout(function() {
                    window.location.href = '/dashboard';
                }, 5000);  // 3000 milliseconds = 3 seconds
            "#
                </script>
            }
        })
        .into_owned();
        Response::builder()
            .status(StatusCode::OK)
            .body(Body::from(html))
            .unwrap()
    }

    let path = match project.ends_with(".git") {
        true => format!("{base}/{owner}/{project}"),
        false => format!("{base}/{owner}/{project}.git"),
    };
    //TODO: better error log

    let mut status: HashMap<&'static str, &'static str> = HashMap::new();

    // check if owner exist
    match sqlx::query!(
        r#"SELECT id FROM project_owners WHERE name = $1 AND deleted_at IS NULL"#,
        owner,
    )
    .fetch_optional(&pool)
    .await
    {
        Ok(Some(data)) => {
            // check if project exist
            match sqlx::query!(
                r#"SELECT id FROM projects WHERE name = $1 AND owner_id = $2"#,
                project,
                data.id,
            )
            .fetch_optional(&pool)
            .await
            {
                Ok(Some(_)) => {
                    match sqlx::query!(
                        "DELETE FROM projects WHERE name = $1 AND owner_id = $2",
                        project,
                        data.id
                    )
                    .execute(&pool)
                    .await
                    {
                        Ok(_) => {
                            status.insert("project", "successfully deleted");
                        }
                        Err(err) => {
                            tracing::error!(?err, "Can't delete project: Failed to delete project");
                            status.insert("project", "failed to delete: database error");
                        }
                    }
                }
                Err(err) => {
                    tracing::error!(?err, "Can't delete project: Failed to query database");
                    status.insert("project", "failed to delete: database error");
                }
                _ => {
                    status.insert("project", "failed to delete: project does not exist");
                }
            };
        }
        Ok(None) => {
            tracing::debug!("Can't delete project: Owner does not exist");
        }
        Err(err) => {
            tracing::error!(?err, "Can't get project_owners: Failed to query database");
        }
    }

    // check if repo exists
    match File::open(&path) {
        Err(err) => {
            tracing::debug!(?err, "Can't delete project: Repo does not exist");
            status.insert("repo", "failed to delete: repo does not exist");
        }
        Ok(_) => match std::fs::remove_dir_all(&path) {
            Ok(_) => {
                status.insert("repo", "successfully deleted");
            }
            Err(err) => {
                tracing::error!(?err, "Can't delete project: Failed to delete repo");
                status.insert("repo", "failed to delete: repo error");
            }
        },
    };

    let container_name = format!("{owner}-{}", project.trim_end_matches(".git")).replace('.', "-");
    let db_name = format!("{}-db", container_name);
    let network_name = format!("{}-network", container_name);
    let volume_name = format!("{}-volume", container_name);

    let docker = match Docker::connect_with_local_defaults() {
        Err(err) => {
            tracing::error!(?err, "Can't delete project: Failed to connect to docker");
            status.insert("container", "failed to delete: docker error");
            return to_response(status);
        }
        Ok(docker) => docker,
    };

    // remove container
    match docker.inspect_container(&container_name, None).await {
        Ok(_) => {
            match docker
                .stop_container(&container_name, None::<StopContainerOptions>)
                .await
            {
                Ok(_) => {
                    match docker
                        .remove_container(&container_name, None::<RemoveContainerOptions>)
                        .await
                    {
                        Ok(_) => {
                            status.insert("container", "successfully deleted");
                        }
                        Err(err) => {
                            tracing::error!(
                                ?err,
                                "Can't delete project: Failed to delete container"
                            );
                            status.insert("container", "failed to delete: container error");
                        }
                    }
                }
                Err(err) => {
                    tracing::error!(?err, "Can't delete project: Failed to stop container");
                    status.insert("container", "failed to delete: container error");
                }
            };
        }
        Err(err) => {
            tracing::debug!(?err, "Can't delete project: Container does not exist");
            status.insert("container", "failed to delete: container does not exist");
        }
    };

    // remove image
    match docker.inspect_image(&container_name).await {
        Ok(_) => match docker.remove_image(&container_name, None, None).await {
            Ok(_) => {
                status.insert("image", "successfully deleted");
            }
            Err(err) => {
                tracing::error!(?err, "Can't delete project: Failed to delete image");
                status.insert("image", "failed to delete: image error");
            }
        },
        Err(err) => {
            tracing::debug!(?err, "Can't delete project: Image does not exist");
            status.insert("image", "failed to delete: image does not exist");
        }
    };

    // remove database
    match docker.inspect_container(&db_name, None).await {
        Ok(_) => {
            match docker
                .stop_container(&db_name, None::<StopContainerOptions>)
                .await
            {
                Ok(_) => {
                    match docker
                        .remove_container(&db_name, None::<RemoveContainerOptions>)
                        .await
                    {
                        Ok(_) => {
                            status.insert("db", "successfully deleted");
                        }
                        Err(err) => {
                            tracing::error!(?err, "Can't delete project: Failed to delete db");
                            status.insert("db", "failed to delete: container error");
                        }
                    }
                }
                Err(err) => {
                    tracing::error!(?err, "Can't delete project: Failed to stop db");
                    status.insert("db", "failed to delete: container error");
                }
            };
        }
        Err(err) => {
            tracing::debug!(?err, "Can't delete project: db does not exist");
            status.insert("db", "failed to delete: container does not exist");
        }
    };

    // delete volume
    match docker.inspect_volume(&volume_name).await {
        Ok(_) => match docker.remove_volume(&volume_name, None).await {
            Ok(_) => {
                status.insert("volume", "successfully deleted");
            }
            Err(err) => {
                tracing::error!(?err, "Can't delete project: Failed to delete volume");
                status.insert("volume", "failed to delete: volume error");
            }
        },
        Err(err) => {
            tracing::debug!(?err, "Can't delete project: volume does not exist");
            status.insert("volume", "failed to delete: volume does not exist");
        }
    };

    // remove network
    match docker
        .inspect_network(
            &network_name,
            Some(InspectNetworkOptions::<&str> {
                verbose: true,
                ..Default::default()
            }),
        )
        .await
    {
        Ok(_) => match docker.remove_network(&network_name).await {
            Ok(_) => {
                status.insert("network", "successfully deleted");
            }
            Err(err) => {
                tracing::error!(?err, "Can't delete project: Failed to delete network");
                status.insert("network", "failed to delete: network error");
            }
        },
        Err(err) => {
            tracing::debug!(?err, "Can't delete project: network does not exist");
            status.insert("network", "failed to delete: network does not exist");
        }
    };

    to_response(status)
}

#[derive(Default, Debug, Clone, PartialEq, Serialize, Deserialize)]
#[serde(rename_all = "camelCase")]
pub struct WsRequest {
    pub message: String,
    #[serde(rename = "HEADERS")]
    pub headers: Headers,
}

#[derive(Default, Debug, Clone, PartialEq, Serialize, Deserialize)]
#[serde(rename_all = "camelCase")]
pub struct Headers {
    #[serde(rename = "HX-Request")]
    pub hx_request: Option<String>,
    #[serde(rename = "HX-Trigger")]
    pub hx_trigger: Option<String>,
    #[serde(rename = "HX-Trigger-Name")]
    pub hx_trigger_name: Option<String>,
    #[serde(rename = "HX-Target")]
    pub hx_target: Option<String>,
    #[serde(rename = "HX-Current-URL")]
    pub hx_current_url: Option<String>,
}


#[tracing::instrument]
pub async fn web_terminal_ws(
    Path((owner, project)): Path<(String, String)>,
    // State(AppState { pool, base, .. }): State<AppState>,
    ws: WebSocketUpgrade,
    user_agent: Option<TypedHeader<headers::UserAgent>>,
    ConnectInfo(addr): ConnectInfo<SocketAddr>,
) -> impl IntoResponse {
    let user_agent = if let Some(TypedHeader(user_agent)) = user_agent {
        user_agent.to_string()
    } else {
        String::from("Unknown browser")
    };

    // let who = SocketAddr::from(([127, 0, 0, 1], 0));
    let who = addr;

    tracing::info!(user_agent, "New websocket connection");

    ws.on_upgrade(move |mut socket| {
        async move {
            //send a ping (unsupported by some browsers) just to kick things off and get a response
            if socket.send(Message::Ping(vec![])).await.is_ok() {
                tracing::debug!(?who, "Pinged");
            } else {
                tracing::debug!(?who, "Could not send ping");
                return;
            }

            // receive single message from a client (we can either receive or send with socket).
            // this will likely be the Pong for our Ping or a hello message from client.
            // waiting for message from a client will block this task, but will not block other client's
            // connections.
            if let Some(msg) = socket.recv().await {
                if let Ok(msg) = msg {
                    if let Message::Close(c) = msg {
                        if let Some(cf) = c {
                            tracing::debug!(?who, code = cf.code, reason = ?cf.reason, "client disconected");
                        } else {
                            tracing::debug!(?who, "client disconected wihtout CloseFrame");
                        }
                    }
                } else {
                    println!("client {who} abruptly disconnected");
                    return;
                }
            }

            let docker = match Docker::connect_with_local_defaults() {
                Ok(docker) => docker,
                Err(err) => {
                    tracing::error!(?err, "Can't start terminal: Failed to connect to docker");
                    return;
                }
            };

            let container_name = format!("{owner}-{}", project.trim_end_matches(".git")).replace('.', "-");
            let exec = match docker
                .create_exec(
                    &container_name,
                    CreateExecOptions::<&str> {
                        attach_stdout: Some(true),
                        attach_stderr: Some(true),
                        attach_stdin: Some(true),
                        tty: Some(true),
                        cmd: Some(vec!["bash"]),
                        ..Default::default()
                    },
                )
                .await
            {
                Ok(exec) => exec,
                Err(err) => {
                    tracing::error!(?err, "Can't start terminal: Failed to create exec");
                    return;
                }
            };

            let (mut input, mut output)  =  match docker.start_exec(&exec.id, None).await {
                Ok(StartExecResults::Attached { output, input }) => (input , output),
                Ok(StartExecResults::Detached) => {
                    tracing::error!("Can't start terminal: Failed to start exec");
                    return;
                },
                Err(err) => {
                    tracing::error!(?err, "Can't start terminal: Failed to start exec");
                    return;
                }
            };

            // By splitting socket we can send and receive at the same time. In this example we will send
            let (mut sender, mut receiver) = socket.split();

            let mut send_task = tokio::spawn(async move {
                let mut i = 0;
                loop {

                    tokio::select! {
                        _ = tokio::time::sleep(Duration::from_secs(10)) => {
                            if sender.send(Message::Ping(vec![])).await.is_err() {
                                break;
                            }
                        },
                        msg = output.next() => {
                            match msg {
                                Some(Ok(output)) => {
                                    let bytes = output.clone().into_bytes();
                                    let bytes = strip_ansi_escapes::strip(&bytes);
                                    let msg = String::from_utf8_lossy(&bytes);

                                    if sender
                                        .send(Message::Text(format!(r#"<pre id="data" hx-swap-oob="beforeend">{msg}</pre> "#)))
                                        .await
                                        .is_err()
                                    {
                                        break;
                                    }
                                    i += 1;
                                },
                                Some(Err(err)) => {
                                    tracing::error!(?err, "Can't receive message from terminal");
                                    break;
                                },
                                None => {
                                    tracing::error!("Can't receive message from terminal");
                                    break;
                                }
                            }
                        },

                    }
                }

                tracing::debug!(?who, "Sending close");
                if let Err(e) = sender
                    .send(Message::Close(Some(CloseFrame {
                        code: axum::extract::ws::close_code::NORMAL,
                        reason: Cow::from("Goodbye"),
                    })))
                    .await
                {
                    tracing::debug!(?e, "Could not send Close due to {e}");
                }
                i
            });

            // This second task will receive messages from client
            let mut recv_task = tokio::spawn({
                async move {
                    let mut cnt = 0;
                    while let Some(Ok(msg)) = receiver.next().await {
                        cnt += 1;
                        // print message and break if instructed to do so
                        match msg {
                            Message::Text(t) => {
                                match serde_json::from_str::<WsRequest>(&t) {
                                    Err(err) => {
                                        tracing::debug!(?err, "Can't parse message");
                                    },
                                    Ok(msg) => {
                                        let mut msg = msg.message;
                                        msg.push_str("\n");
                                        match input.write_all(msg.as_bytes()).await {
                                            Err(err) => {
                                                tracing::error!(?err, "Can't write to terminal");
                                                break;
                                            },
                                            Ok(_) => {
                                                // if let Err(err) = tx.send(WsMessage::Message(msg.message)).await {
                                                //     tracing::error!(?err, "Can't send message");
                                                // }
                                            }
                                        }
                                    }
                                };
                            }
                            Message::Close(c) => {
                                if let Some(cf) = c {
                                    tracing::debug!(?who, code = cf.code, reason = ?cf.reason, "client disconected");
                                } else {
                                    tracing::debug!(?who, "client disconected wihtout CloseFrame");
                                }
                                break;
                            }
                            _ => {}

                        }
                    }
                    cnt
            }});


            // If any one of the tasks exit, abort the other.
            tokio::select! {
                rv_a = (&mut send_task) => {
                    match rv_a {
                        Ok(a) => println!("{a} messages sent to {who}"),
                        Err(a) => println!("Error sending messages {a:?}")
                    }
                    recv_task.abort();
                },
                rv_b = (&mut recv_task) => {
                    match rv_b {
                        Ok(b) => println!("Received {b} messages"),
                        Err(b) => println!("Error receiving messages {b:?}")
                    }
                    send_task.abort();
                },
            }

            // returning from the handler closes the websocket connection
            tracing::info!(?who, "Websocket context destroyed");
        }
    })
}

#[tracing::instrument]
pub async fn web_terminal_ui(Path((owner, project)): Path<(String, String)>) -> Response<Body> {
    let ws_path = format!("/{owner}/{project}/terminal/ws");
    let html = render_to_string(move || {

        view! {
            <Base>
                <h1> {owner}"/"{project} </h1>
                <div class="bg-gray-800 p-2" hx-ext="ws" ws-connect={ws_path}> 
                    <pre id="data" hx-swap-oob="beforeend" class="flex flex-col gap-1"></pre>

                    <form id="form" ws-send hx-on:htmx:wsAfterSend="this.reset()" >
                        <input name="message" type="text" placeholder="message" 
                        // class="input input-bordered w-full max-w-xs"
                        class="bg-transparent border-transparent w-full text-white !outline-none"
                        />
                    </form>
                </div>
                <pre id="result"></pre>

            </Base>
        }
    })
    .into_owned();

    Response::builder()
        .status(StatusCode::OK)
        .body(Body::from(html))
        .unwrap()
}<|MERGE_RESOLUTION|>--- conflicted
+++ resolved
@@ -321,20 +321,6 @@
             .unwrap();
     }
 
-<<<<<<< HEAD
-    let html = render_to_string(move || { view! {
-        // TODO
-        <h1> Project created successfully  </h1>
-        <div class="p-4 mb-4 bg-gray-800">
-            <pre><code id="code"> 
-                git remote add origin {format!(" http://{domain}/{owner}/{project}")} <br/>
-                {"git push -u origin master"}
-            </code></pre>
-        </div>
-        <button
-            class="btn btn-outline btn-secondary mb-4"
-            onclick="
-=======
     let html = render_to_string(move || {
         view! {
             <h1> Project created successfully  </h1>
@@ -347,7 +333,6 @@
             <button
                 class="btn btn-outline btn-secondary mb-4"
                 onclick="
->>>>>>> ea8c89d3
                 let lb = '\\n'
                 if(navigator.userAgent.indexOf('Windows') != -1) {{
                   lb = '\\r\\n'
